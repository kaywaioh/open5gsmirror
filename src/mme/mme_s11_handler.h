#ifndef __MME_HANDLER_H__
#define __MME_HANDLER_H__

#include "gtp_tlv.h"

#include "mme_context.h"

#ifdef __cplusplus
extern "C" {
#endif /* __cplusplus */

CORE_DECLARE(void) mme_s11_handle_create_session_response(
        mme_sess_t *sess, gtp_create_session_response_t *rsp);
CORE_DECLARE(void) mme_s11_handle_modify_bearer_response(
<<<<<<< HEAD
        mme_ue_t *ue, gtp_modify_bearer_response_t *rsp);
CORE_DECLARE(void) mme_s11_handle_delete_session_response(
        mme_ue_t *ue, gtp_delete_session_response_t *rsp);
=======
        mme_sess_t *sess, gtp_modify_bearer_response_t *rsp);
>>>>>>> f5fdbb09

#ifdef __cplusplus
}
#endif /* __cplusplus */

#endif /* __MME_HANDLER_H__ */<|MERGE_RESOLUTION|>--- conflicted
+++ resolved
@@ -12,13 +12,7 @@
 CORE_DECLARE(void) mme_s11_handle_create_session_response(
         mme_sess_t *sess, gtp_create_session_response_t *rsp);
 CORE_DECLARE(void) mme_s11_handle_modify_bearer_response(
-<<<<<<< HEAD
-        mme_ue_t *ue, gtp_modify_bearer_response_t *rsp);
-CORE_DECLARE(void) mme_s11_handle_delete_session_response(
-        mme_ue_t *ue, gtp_delete_session_response_t *rsp);
-=======
         mme_sess_t *sess, gtp_modify_bearer_response_t *rsp);
->>>>>>> f5fdbb09
 
 #ifdef __cplusplus
 }
