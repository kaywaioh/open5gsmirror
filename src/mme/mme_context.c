#define TRACE_MODULE _mme_context

#include "core_debug.h"
#include "core_pool.h"

#include "gtp_path.h"
#include "s1ap_message.h"

#include "mme_context.h"
#include "mme_event.h"

#define MAX_CELL_PER_ENB            8

#define MAX_NUM_OF_SGW              8

#define S1AP_SCTP_PORT              36412

#define MIN_EPS_BEARER_ID           5
#define MAX_EPS_BEARER_ID           15

static mme_context_t self;

pool_declare(mme_sgw_pool, mme_sgw_t, MAX_NUM_OF_SGW);

index_declare(mme_enb_pool, mme_enb_t, MAX_NUM_OF_ENB);
index_declare(mme_ue_pool, mme_ue_t, MAX_NUM_OF_UE);
<<<<<<< HEAD
index_declare(enb_ue_pool, enb_ue_t, MAX_NUM_OF_UE);
=======
index_declare(mme_sess_pool, mme_sess_t, MAX_NUM_OF_UE);
>>>>>>> 7fe75bd6
index_declare(mme_bearer_pool, mme_bearer_t, MAX_NUM_OF_UE_BEARER);
pool_declare(mme_pdn_pool, pdn_t, MAX_NUM_OF_UE_PDN);

static int context_initialized = 0;

/* FIXME : Global IP information and port.
 * This should be read from configuration file or arguments
 */
static char g_mme_ip_addr[20] = "10.1.35.215";
static unsigned int g_mme_gtp_c_port = GTPV2_C_UDP_PORT;

static char g_sgw_s11_ip_addr[20] = "10.1.35.216";
static unsigned int g_sgw_s11_port = GTPV2_C_UDP_PORT;

status_t mme_context_init()
{

    d_assert(context_initialized == 0, return CORE_ERROR,
            "MME context already has been context_initialized");

    /* Initialize MME context */
    memset(&self, 0, sizeof(mme_context_t));

    pool_init(&mme_sgw_pool, MAX_NUM_OF_SGW);
    list_init(&self.sgw_list);

    index_init(&mme_enb_pool, MAX_NUM_OF_ENB);
    list_init(&self.enb_list);

    index_init(&mme_ue_pool, MAX_NUM_OF_UE);
<<<<<<< HEAD
    index_init(&enb_ue_pool, MAX_NUM_OF_UE);
=======
    index_init(&mme_sess_pool, MAX_NUM_OF_UE);
>>>>>>> 7fe75bd6
    index_init(&mme_bearer_pool, MAX_NUM_OF_UE_BEARER);
    pool_init(&mme_pdn_pool, MAX_NUM_OF_UE_PDN);

    self.mme_addr = inet_addr(g_mme_ip_addr);

    self.mme_ue_s1ap_id_hash = hash_make();
    self.imsi_hash = hash_make();
    self.guti_hash = hash_make();

    self.s1ap_addr = self.mme_addr;
    self.s1ap_port = S1AP_SCTP_PORT;

    mme_sgw_t *sgw = mme_sgw_add();
    d_assert(sgw, return CORE_ERROR, "Can't add SGW context");

    self.s11_addr = self.mme_addr;
    self.s11_port = g_mme_gtp_c_port;

    /* FIXME : It should be removed : Peer SGW ?*/
    sgw->gnode.addr = inet_addr(g_sgw_s11_ip_addr);
    sgw->gnode.port = g_sgw_s11_port;

    /* MCC : 001, MNC : 01 */
    plmn_id_build(&self.plmn_id, 1, 1, 2); 
    self.tracking_area_code = 12345;
    self.default_paging_drx = S1ap_PagingDRX_v64;
    self.relative_capacity = 0xff;

    self.srvd_gummei.num_of_plmn_id = 1;
    /* MCC : 001, MNC : 01 */
    plmn_id_build(&self.srvd_gummei.plmn_id[0], 1, 1, 2); 

    self.srvd_gummei.num_of_mme_gid = 1;
    self.srvd_gummei.mme_gid[0] = 2;
    self.srvd_gummei.num_of_mme_code = 1;
    self.srvd_gummei.mme_code[0] = 1;

    self.selected_enc_algorithm = NAS_SECURITY_ALGORITHMS_EEA0;
    self.selected_int_algorithm = NAS_SECURITY_ALGORITHMS_128_EIA1;

    context_initialized = 1;

    return CORE_OK;
}

status_t mme_context_final()
{
    d_assert(context_initialized == 1, return CORE_ERROR,
            "HyperCell context already has been finalized");

    mme_sgw_remove_all();
    mme_enb_remove_all();

    d_assert(self.mme_ue_s1ap_id_hash, , "Null param");
    hash_destroy(self.mme_ue_s1ap_id_hash);

    d_assert(self.imsi_hash, , "Null param");
    hash_destroy(self.imsi_hash);

    d_assert(self.guti_hash, , "Null param");
    hash_destroy(self.guti_hash);

    pool_final(&mme_pdn_pool);
    index_final(&mme_bearer_pool);
    index_final(&mme_sess_pool);
    index_final(&mme_ue_pool);
    index_final(&enb_ue_pool);

    index_final(&mme_enb_pool);
    pool_final(&mme_sgw_pool);

    context_initialized = 0;

    return CORE_OK;
}

mme_context_t* mme_self()
{
    return &self;
}

mme_sgw_t* mme_sgw_add()
{
    mme_sgw_t *sgw = NULL;

    pool_alloc_node(&mme_sgw_pool, &sgw);
    d_assert(sgw, return NULL, "Null param");

    memset(sgw, 0, sizeof(mme_sgw_t));

    list_init(&sgw->gnode.local_list);
    list_init(&sgw->gnode.remote_list);

    list_append(&self.sgw_list, sgw);
    
    return sgw;
}

status_t mme_sgw_remove(mme_sgw_t *sgw)
{
    d_assert(sgw, return CORE_ERROR, "Null param");

    gtp_xact_delete_all(&sgw->gnode);

    list_remove(&self.sgw_list, sgw);
    pool_free_node(&mme_sgw_pool, sgw);

    return CORE_OK;
}

status_t mme_sgw_remove_all()
{
    mme_sgw_t *sgw = NULL, *next_sgw = NULL;
    
    sgw = mme_sgw_first();
    while (sgw)
    {
        next_sgw = mme_sgw_next(sgw);

        mme_sgw_remove(sgw);

        sgw = next_sgw;
    }

    return CORE_OK;
}

mme_sgw_t* mme_sgw_find_by_node(gtp_node_t *gnode)
{
    mme_sgw_t *sgw = NULL;
    
    sgw = mme_sgw_first();
    while (sgw)
    {
        if (GTP_COMPARE_NODE(&sgw->gnode, gnode))
            break;

        sgw = mme_sgw_next(sgw);
    }

    return sgw;
}

mme_sgw_t* mme_sgw_first()
{
    return list_first(&self.sgw_list);
}

mme_sgw_t* mme_sgw_next(mme_sgw_t *sgw)
{
    return list_next(sgw);
}

mme_enb_t* mme_enb_add(net_sock_t *s1ap_sock)
{
    mme_enb_t *enb = NULL;

    index_alloc(&mme_enb_pool, &enb);
    d_assert(enb, return NULL, "Null param");

    /* IMPORTANT! 
     * eNB Index is saved in net_sock_t structure */
    s1ap_sock->app_index = enb->index;

    enb->s1ap_sock = s1ap_sock;
    list_init(&enb->ue_list);
    list_append(&self.enb_list, enb);

    fsm_create(&enb->sm, s1ap_state_initial, s1ap_state_final);
    fsm_init(&enb->sm, 0);
    
    return enb;
}

status_t mme_enb_remove(mme_enb_t *enb)
{
    d_assert(enb, return CORE_ERROR, "Null param");

    fsm_final(&enb->sm, 0);
    fsm_clear(&enb->sm);

    enb_ue_remove_in_enb(enb);

    net_unregister_sock(enb->s1ap_sock);
    net_close(enb->s1ap_sock);

    list_remove(&self.enb_list, enb);
    index_free(&mme_enb_pool, enb);

    return CORE_OK;
}

status_t mme_enb_remove_all()
{
    mme_enb_t *enb = NULL, *next_enb = NULL;
    
    enb = mme_enb_first();
    while (enb)
    {
        next_enb = mme_enb_next(enb);

        mme_enb_remove(enb);

        enb = next_enb;
    }

    return CORE_OK;
}

mme_enb_t* mme_enb_find(index_t index)
{
    d_assert(index, return NULL, "Invalid Index");
    return index_find(&mme_enb_pool, index);
}

mme_enb_t* mme_enb_find_by_sock(net_sock_t *sock)
{
    mme_enb_t *enb = NULL;
    
    enb = mme_enb_first();
    while (enb)
    {
        if (sock == enb->s1ap_sock)
            break;

        enb = mme_enb_next(enb);
    }

    return enb;
}

mme_enb_t* mme_enb_find_by_enb_id(c_uint32_t enb_id)
{
    mme_enb_t *enb = NULL;
    
    enb = list_first(&self.enb_list);
    while (enb)
    {
        if (enb_id == enb->enb_id)
            break;

        enb = list_next(enb);
    }

    return enb;
}

mme_enb_t* mme_enb_first()
{
    return list_first(&self.enb_list);
}

mme_enb_t* mme_enb_next(mme_enb_t *enb)
{
    return list_next(enb);
}

/** enb_ue_context handling function */
enb_ue_t* enb_ue_add(mme_enb_t *enb)
{
    enb_ue_t *ue = NULL;

    d_assert(self.mme_ue_s1ap_id_hash, return NULL, "Null param");
    d_assert(enb, return NULL, "Null param");

    index_alloc(&enb_ue_pool, &ue);
    d_assert(ue, return NULL, "Null param");

    ue->mme_ue_s1ap_id = NEXT_ID(self.mme_ue_s1ap_id, 1, 0xffffffff);
    hash_set(self.mme_ue_s1ap_id_hash, &ue->mme_ue_s1ap_id, 
            sizeof(ue->mme_ue_s1ap_id), ue);
<<<<<<< HEAD
#if 0
    ue->mme_s11_teid = ue->index;
    ue->mme_s11_addr = mme_self()->s11_addr;
=======
>>>>>>> 7fe75bd6

    ue->ebi = MIN_EPS_BEARER_ID - 1; /* Setup EBI Generator */

    list_init(&ue->pdn_list);
<<<<<<< HEAD
    list_init(&ue->bearer_list);
#endif
=======
    list_init(&ue->sess_list);
>>>>>>> 7fe75bd6
    list_append(&enb->ue_list, ue);

    ue->enb = enb;

<<<<<<< HEAD
#if 0
    fsm_create(&ue->sm, enbue_state_initial, enbue_state_final);
=======
#define MME_UE_T3_DURATION     3000 /* 3 seconds */
    ue->tm_t3 = event_timer(&self.tm_service, MME_EVT_EMM_UE_T3,
            MME_UE_T3_DURATION, ue->index);
#if 1 /* example code : please remove if you know the usage */
    tm_start(ue->tm_t3);
    tm_stop(ue->tm_t3);
#endif

    fsm_create(&ue->sm, emm_state_initial, emm_state_final);
>>>>>>> 7fe75bd6
    fsm_init(&ue->sm, 0);
#endif
    
    return ue;

}

unsigned int enb_ue_count()
{
    d_assert(self.mme_ue_s1ap_id_hash, return 0, "Null param");
    return hash_count(self.mme_ue_s1ap_id_hash);
}

status_t enb_ue_remove(enb_ue_t *ue)
{
    d_assert(self.mme_ue_s1ap_id_hash, return CORE_ERROR, "Null param");
    d_assert(ue, return CORE_ERROR, "Null param");
    d_assert(ue->enb, return CORE_ERROR, "Null param");

<<<<<<< HEAD
#if 0
=======
    tm_delete(ue->tm_t3);

>>>>>>> 7fe75bd6
    fsm_final(&ue->sm, 0);
    fsm_clear(&ue->sm);

    mme_sess_remove_all(ue);
    mme_pdn_remove_all(ue);
#endif

    list_remove(&ue->enb->ue_list, ue);
    hash_set(self.mme_ue_s1ap_id_hash, &ue->mme_ue_s1ap_id, 
            sizeof(ue->mme_ue_s1ap_id), NULL);

    index_free(&enb_ue_pool, ue);

    return CORE_OK;
}

status_t enb_ue_remove_in_enb(mme_enb_t *enb)
{
    enb_ue_t *ue = NULL, *next_ue = NULL;
    
    ue = enb_ue_first_in_enb(enb);
    while (ue)
    {
        next_ue = enb_ue_next_in_enb(ue);

        enb_ue_remove(ue);

        ue = next_ue;
    }

    return CORE_OK;
}

enb_ue_t* enb_ue_find(index_t index)
{
    d_assert(index, return NULL, "Invalid Index");
    return index_find(&enb_ue_pool, index);
}

enb_ue_t* enb_ue_find_by_enb_ue_s1ap_id(
        mme_enb_t *enb, c_uint32_t enb_ue_s1ap_id)
{
    enb_ue_t *ue = NULL;
    
    ue = enb_ue_first_in_enb(enb);
    while (ue)
    {
        if (enb_ue_s1ap_id == ue->enb_ue_s1ap_id)
            break;

        ue = enb_ue_next_in_enb(ue);
    }

    return ue;
}

enb_ue_t* enb_ue_find_by_mme_ue_s1ap_id(c_uint32_t mme_ue_s1ap_id)
{
    d_assert(self.mme_ue_s1ap_id_hash, return NULL, "Null param");
    return hash_get(self.mme_ue_s1ap_id_hash, 
            &mme_ue_s1ap_id, sizeof(mme_ue_s1ap_id));
}

enb_ue_t* enb_ue_first_in_enb(mme_enb_t *enb)
{
    return list_first(&enb->ue_list);
}

enb_ue_t* enb_ue_next_in_enb(enb_ue_t *ue)
{
    return list_next(ue);
}

mme_ue_t* mme_ue_add(enb_ue_t *enb_ue)
{
    mme_ue_t *ue = NULL;

#if 0
    d_assert(self.mme_ue_s1ap_id_hash, return NULL, "Null param");
#endif
    d_assert(enb_ue, return NULL, "Null param");

    index_alloc(&mme_ue_pool, &ue);
    d_assert(ue, return NULL, "Null param");

#if 0
    ue->mme_ue_s1ap_id = NEXT_ID(self.mme_ue_s1ap_id, 1, 0xffffffff);
    hash_set(self.mme_ue_s1ap_id_hash, &ue->mme_ue_s1ap_id, 
            sizeof(ue->mme_ue_s1ap_id), ue);
#endif
    ue->mme_s11_teid = ue->index;
    ue->mme_s11_addr = mme_self()->s11_addr;

    ue->ebi = MIN_EPS_BEARER_ID - 1; /* Setup EBI Generator */

    list_init(&ue->pdn_list);
    list_init(&ue->bearer_list);
    //list_append(&enb->ue_list, ue);

    ue->enb_ue = enb_ue;
    enb_ue->mme_ue = ue;

    fsm_create(&ue->sm, emm_state_initial, emm_state_final);
    fsm_init(&ue->sm, 0);
    
    return ue;
}

status_t mme_ue_remove(mme_ue_t *ue)
{
    //d_assert(self.mme_ue_s1ap_id_hash, return CORE_ERROR, "Null param");
    d_assert(ue, return CORE_ERROR, "Null param");
    //d_assert(ue->enb, return CORE_ERROR, "Null param");

    fsm_final(&ue->sm, 0);
    fsm_clear(&ue->sm);

    mme_bearer_remove_all(ue);
    mme_pdn_remove_all(ue);

#if 0
    list_remove(&ue->enb->ue_list, ue);
    hash_set(self.mme_ue_s1ap_id_hash, &ue->mme_ue_s1ap_id, 
            sizeof(ue->mme_ue_s1ap_id), NULL);
#endif

    index_free(&mme_ue_pool, ue);

    return CORE_OK;
}

status_t mme_ue_remove_all()
{
    hash_index_t *hi = NULL;
    mme_ue_t *ue = NULL;

    for (hi = mme_ue_first(); hi; hi = mme_ue_next(hi))
    {
        ue = mme_ue_this(hi);
        mme_ue_remove(ue);
    }

    return CORE_OK;
}

mme_ue_t* mme_ue_find(index_t index)
{
    d_assert(index, return NULL, "Invalid Index");
    return index_find(&mme_ue_pool, index);
}

#if 0
mme_ue_t* mme_ue_find_by_mme_ue_s1ap_id(c_uint32_t mme_ue_s1ap_id)
{
    d_assert(self.mme_ue_s1ap_id_hash, return NULL, "Null param");
    return hash_get(self.mme_ue_s1ap_id_hash, 
            &mme_ue_s1ap_id, sizeof(mme_ue_s1ap_id));
}
#endif

<<<<<<< HEAD
mme_ue_t* mme_ue_find_by_teid(c_uint32_t teid)
{
    return mme_ue_find(teid);
}

mme_ue_t* mme_ue_find_by_imsi(c_uint8_t *imsi, int imsi_len)
{
    mme_ue_t *iter = NULL;

#if 0
    d_assert(imsi && imsi_len, return NULL, "Invalid Param");
    
    for (iter = list_first(&self.mme_ue_list); iter; iter = list_next(iter))
    {
        if (!memcmp(iter->imsi,imsi, imsi_len))
            break;
    }
#endif

    return iter;
}

mme_ue_t* mme_ue_find_by_guti(guti_t *guti)
{
    mme_ue_t *iter = NULL;

#if 0
    d_assert(imsi && imsi_len, return NULL, "Invalid Param");
    
    for (iter = list_first(&self.mme_ue_list); iter; iter = list_next(iter))
    {
        if (!memcmp(iter->imsi,imsi, imsi_len))
            break;
    }
#endif

    return iter;
}

=======
>>>>>>> 7fe75bd6
hash_index_t *mme_ue_first()
{
    d_assert(self.mme_ue_s1ap_id_hash, return NULL, "Null param");
    return hash_first(self.mme_ue_s1ap_id_hash);
}

hash_index_t *mme_ue_next(hash_index_t *hi)
{
    return hash_next(hi);
}

mme_ue_t *mme_ue_this(hash_index_t *hi)
{
    d_assert(hi, return NULL, "Null param");
    return hash_this_val(hi);
}

#if 0
unsigned int mme_ue_count()
{
    d_assert(self.mme_ue_s1ap_id_hash, return 0, "Null param");
    return hash_count(self.mme_ue_s1ap_id_hash);
}

status_t mme_ue_remove_in_enb(mme_enb_t *enb)
{
    mme_ue_t *ue = NULL, *next_ue = NULL;
    
    ue = mme_ue_first_in_enb(enb);
    while (ue)
    {
        next_ue = mme_ue_next_in_enb(ue);

        mme_ue_remove(ue);

        ue = next_ue;
    }

    return CORE_OK;
}

mme_ue_t* mme_ue_find_by_enb_ue_s1ap_id(
        mme_enb_t *enb, c_uint32_t enb_ue_s1ap_id)
{
    mme_ue_t *ue = NULL;
    
    ue = mme_ue_first_in_enb(enb);
    while (ue)
    {
        if (enb_ue_s1ap_id == ue->enb_ue_s1ap_id)
            break;

        ue = mme_ue_next_in_enb(ue);
    }

    return ue;
}

mme_ue_t* mme_ue_first_in_enb(mme_enb_t *enb)
{
    return list_first(&enb->ue_list);
}

mme_ue_t* mme_ue_next_in_enb(mme_ue_t *ue)
{
    return list_next(ue);
}
#endif

mme_bearer_t *mme_sess_add(mme_ue_t *ue, c_uint8_t pti)
{
    mme_sess_t *sess = NULL;
    mme_bearer_t *bearer = NULL;

    index_alloc(&mme_sess_pool, &sess);
    d_assert(sess, return NULL, "Null param");

    sess->mme_s11_teid = sess->index;
    sess->mme_s11_addr = mme_self()->s11_addr;

    list_init(&sess->bearer_list);
    list_append(&ue->sess_list, sess);

    sess->ue = ue;

    bearer = mme_bearer_add(sess, pti);
    d_assert(bearer, mme_sess_remove(sess); return NULL, 
            "Can't add default bearer context");

    return bearer;
}

status_t mme_sess_remove(mme_sess_t *sess)
{
    d_assert(sess, return CORE_ERROR, "Null param");
    d_assert(sess->ue, return CORE_ERROR, "Null param");

    mme_bearer_remove_all(sess);

    list_remove(&sess->ue->sess_list, sess);
    index_free(&mme_sess_pool, sess);

    return CORE_OK;
}

status_t mme_sess_remove_all(mme_ue_t *ue)
{
    mme_sess_t *sess = NULL, *next_sess = NULL;
    
    sess = mme_sess_first(ue);
    while (sess)
    {
        next_sess = mme_sess_next(sess);

        mme_sess_remove(sess);

        sess = next_sess;
    }

    return CORE_OK;
}

mme_sess_t* mme_sess_find(index_t index)
{
    d_assert(index, return NULL, "Invalid Index");
    return index_find(&mme_sess_pool, index);
}

mme_sess_t* mme_sess_find_by_teid(c_uint32_t teid)
{
    return mme_sess_find(teid);
}

mme_sess_t* mme_sess_find_by_ebi(mme_ue_t *ue, c_uint8_t ebi)
{
    mme_sess_t *sess = NULL;
    mme_bearer_t *bearer = NULL;
    
    sess = mme_sess_first(ue);
    while (sess)
    {
        bearer = mme_bearer_first(sess);
        while (bearer)
        {
            if (ebi == bearer->ebi)
                return sess;

            bearer = mme_bearer_next(bearer);
        }

        sess = mme_sess_next(sess);
    }

    return NULL;
}

mme_sess_t* mme_sess_first(mme_ue_t *ue)
{
    return list_first(&ue->sess_list);
}

mme_sess_t* mme_sess_next(mme_sess_t *sess)
{
    return list_next(sess);
}

mme_bearer_t* mme_bearer_add(mme_sess_t *sess, c_uint8_t pti)
{
    mme_bearer_t *bearer = NULL;
    mme_ue_t *ue = NULL;

    d_assert(sess, return NULL, "Null param");
    ue = sess->ue;
    d_assert(ue, return NULL, "Null param");

    index_alloc(&mme_bearer_pool, &bearer);
    d_assert(bearer, return NULL, "Null param");

    bearer->pti = pti;
    bearer->ebi = NEXT_ID(ue->ebi, MIN_EPS_BEARER_ID, MAX_EPS_BEARER_ID);

    list_append(&sess->bearer_list, bearer);
    
    bearer->ue = ue;
    bearer->sess = sess;

    fsm_create(&bearer->sm, esm_state_initial, esm_state_final);
    fsm_init(&bearer->sm, 0);

    return bearer;
}

status_t mme_bearer_remove(mme_bearer_t *bearer)
{
    d_assert(bearer, return CORE_ERROR, "Null param");
    d_assert(bearer->sess, return CORE_ERROR, "Null param");
    
    fsm_final(&bearer->sm, 0);
    fsm_clear(&bearer->sm);

    list_remove(&bearer->sess->bearer_list, bearer);
    index_free(&mme_bearer_pool, bearer);

    return CORE_OK;
}

status_t mme_bearer_remove_all(mme_sess_t *sess)
{
    mme_bearer_t *bearer = NULL, *next_bearer = NULL;

    d_assert(sess, return CORE_ERROR, "Null param");
    
    bearer = mme_bearer_first(sess);
    while (bearer)
    {
        next_bearer = mme_bearer_next(bearer);

        mme_bearer_remove(bearer);

        bearer = next_bearer;
    }

    return CORE_OK;
}

mme_bearer_t* mme_bearer_find(index_t index)
{
    d_assert(index, return NULL, "Invalid Index");
    return index_find(&mme_bearer_pool, index);
}

mme_bearer_t* mme_bearer_find_by_ue_pti(mme_ue_t *ue, c_uint8_t pti)
{
    mme_sess_t *sess = NULL;
    mme_bearer_t *bearer = NULL;

    d_assert(ue, return NULL, "Null param");

    sess = mme_sess_first(ue);
    while (sess)
    {
        bearer = mme_bearer_first(sess);
        while (bearer)
        {
            if (pti == bearer->pti)
                return bearer;

            bearer = mme_bearer_next(bearer);
        }

        sess = mme_sess_next(sess);
    }

    return NULL;
}

mme_bearer_t* mme_bearer_find_by_ue_ebi(mme_ue_t *ue, c_uint8_t ebi)
{
    mme_sess_t *sess = NULL;
    mme_bearer_t *bearer = NULL;

    d_assert(ue, return NULL, "Null param");

    sess = mme_sess_first(ue);
    while (sess)
    {
        bearer = mme_bearer_first(sess);
        while (bearer)
        {
            if (ebi == bearer->ebi)
                return bearer;

            bearer = mme_bearer_next(bearer);
        }

        sess = mme_sess_next(sess);
    }

    return NULL;
}

mme_bearer_t* mme_bearer_find_by_sess_ebi(mme_sess_t *sess, c_uint8_t ebi)
{
    mme_bearer_t *bearer = NULL;

    d_assert(sess, return NULL, "Null param");

    bearer = mme_bearer_first(sess);
    while (bearer)
    {
        if (ebi == bearer->ebi)
            return bearer;

        bearer = mme_bearer_next(bearer);
    }

    return NULL;
}

mme_bearer_t* mme_default_bearer_in_sess(mme_sess_t *sess)
{
    return mme_bearer_first(sess);
}

mme_bearer_t* mme_bearer_first(mme_sess_t *sess)
{
    d_assert(sess, return NULL, "Null param");

    return list_first(&sess->bearer_list);
}

mme_bearer_t* mme_bearer_next(mme_bearer_t *bearer)
{
    return list_next(bearer);
}

pdn_t* mme_pdn_add(mme_ue_t *ue, c_int8_t *apn)
{
    pdn_t *pdn = NULL;

    d_assert(ue, return NULL, "Null param");
    d_assert(apn, return NULL, "Null param");

    pool_alloc_node(&mme_pdn_pool, &pdn);
    d_assert(pdn, return NULL, "PDN context allocation failed");

    memset(pdn, 0, sizeof(pdn_t));
    strcpy(pdn->apn, apn);
    
    pdn->context = ue;
    list_append(&ue->pdn_list, pdn);

    return pdn;
}

status_t mme_pdn_remove(pdn_t *pdn)
{
    mme_ue_t *ue = NULL;

    d_assert(pdn, return CORE_ERROR, "Null param");
    ue = pdn->context;
    d_assert(ue, return CORE_ERROR, "Null param");

    list_remove(&ue->pdn_list, pdn);
    pool_free_node(&mme_pdn_pool, pdn);

    return CORE_OK;
}

status_t mme_pdn_remove_all(mme_ue_t *ue)
{
    pdn_t *pdn = NULL, *next_pdn = NULL;

    d_assert(ue, return CORE_ERROR, "Null param");
    
    pdn = list_first(&ue->pdn_list);
    while (pdn)
    {
        next_pdn = list_next(pdn);

        mme_pdn_remove(pdn);

        pdn = next_pdn;
    }

    return CORE_OK;
}

pdn_t* mme_pdn_find_by_apn(mme_ue_t *ue, c_int8_t *apn)
{
    pdn_t *pdn = NULL;
    
    d_assert(ue, return NULL, "Null param");

    pdn = list_first(&ue->pdn_list);
    while (pdn)
    {
        if (strcmp(pdn->apn, apn) == 0)
            break;

        pdn = list_next(pdn);
    }

    return pdn;
}

pdn_t* mme_pdn_first(mme_ue_t *ue)
{
    d_assert(ue, return NULL, "Null param");
    return list_first(&ue->pdn_list);
}

pdn_t* mme_pdn_next(pdn_t *pdn)
{
    return list_next(pdn);
}
<|MERGE_RESOLUTION|>--- conflicted
+++ resolved
@@ -24,11 +24,8 @@
 
 index_declare(mme_enb_pool, mme_enb_t, MAX_NUM_OF_ENB);
 index_declare(mme_ue_pool, mme_ue_t, MAX_NUM_OF_UE);
-<<<<<<< HEAD
 index_declare(enb_ue_pool, enb_ue_t, MAX_NUM_OF_UE);
-=======
 index_declare(mme_sess_pool, mme_sess_t, MAX_NUM_OF_UE);
->>>>>>> 7fe75bd6
 index_declare(mme_bearer_pool, mme_bearer_t, MAX_NUM_OF_UE_BEARER);
 pool_declare(mme_pdn_pool, pdn_t, MAX_NUM_OF_UE_PDN);
 
@@ -59,11 +56,8 @@
     list_init(&self.enb_list);
 
     index_init(&mme_ue_pool, MAX_NUM_OF_UE);
-<<<<<<< HEAD
     index_init(&enb_ue_pool, MAX_NUM_OF_UE);
-=======
     index_init(&mme_sess_pool, MAX_NUM_OF_UE);
->>>>>>> 7fe75bd6
     index_init(&mme_bearer_pool, MAX_NUM_OF_UE_BEARER);
     pool_init(&mme_pdn_pool, MAX_NUM_OF_UE_PDN);
 
@@ -335,230 +329,167 @@
     ue->mme_ue_s1ap_id = NEXT_ID(self.mme_ue_s1ap_id, 1, 0xffffffff);
     hash_set(self.mme_ue_s1ap_id_hash, &ue->mme_ue_s1ap_id, 
             sizeof(ue->mme_ue_s1ap_id), ue);
-<<<<<<< HEAD
-#if 0
-    ue->mme_s11_teid = ue->index;
-    ue->mme_s11_addr = mme_self()->s11_addr;
-=======
->>>>>>> 7fe75bd6
+    list_append(&enb->ue_list, ue);
+
+    ue->enb = enb;
+
+    return ue;
+
+}
+
+unsigned int enb_ue_count()
+{
+    d_assert(self.mme_ue_s1ap_id_hash, return 0, "Null param");
+    return hash_count(self.mme_ue_s1ap_id_hash);
+}
+
+status_t enb_ue_remove(enb_ue_t *ue)
+{
+    d_assert(self.mme_ue_s1ap_id_hash, return CORE_ERROR, "Null param");
+    d_assert(ue, return CORE_ERROR, "Null param");
+    d_assert(ue->enb, return CORE_ERROR, "Null param");
+
+    list_remove(&ue->enb->ue_list, ue);
+    hash_set(self.mme_ue_s1ap_id_hash, &ue->mme_ue_s1ap_id, 
+            sizeof(ue->mme_ue_s1ap_id), NULL);
+
+    index_free(&enb_ue_pool, ue);
+
+    return CORE_OK;
+}
+
+status_t enb_ue_remove_in_enb(mme_enb_t *enb)
+{
+    enb_ue_t *ue = NULL, *next_ue = NULL;
+    
+    ue = enb_ue_first_in_enb(enb);
+    while (ue)
+    {
+        next_ue = enb_ue_next_in_enb(ue);
+
+        enb_ue_remove(ue);
+
+        ue = next_ue;
+    }
+
+    return CORE_OK;
+}
+
+enb_ue_t* enb_ue_find(index_t index)
+{
+    d_assert(index, return NULL, "Invalid Index");
+    return index_find(&enb_ue_pool, index);
+}
+
+enb_ue_t* enb_ue_find_by_enb_ue_s1ap_id(
+        mme_enb_t *enb, c_uint32_t enb_ue_s1ap_id)
+{
+    enb_ue_t *ue = NULL;
+    
+    ue = enb_ue_first_in_enb(enb);
+    while (ue)
+    {
+        if (enb_ue_s1ap_id == ue->enb_ue_s1ap_id)
+            break;
+
+        ue = enb_ue_next_in_enb(ue);
+    }
+
+    return ue;
+}
+
+enb_ue_t* enb_ue_find_by_mme_ue_s1ap_id(c_uint32_t mme_ue_s1ap_id)
+{
+    d_assert(self.mme_ue_s1ap_id_hash, return NULL, "Null param");
+    return hash_get(self.mme_ue_s1ap_id_hash, 
+            &mme_ue_s1ap_id, sizeof(mme_ue_s1ap_id));
+}
+
+enb_ue_t* enb_ue_first_in_enb(mme_enb_t *enb)
+{
+    return list_first(&enb->ue_list);
+}
+
+enb_ue_t* enb_ue_next_in_enb(enb_ue_t *ue)
+{
+    return list_next(ue);
+}
+
+mme_ue_t* mme_ue_add(enb_ue_t *enb_ue)
+{
+    mme_ue_t *ue = NULL;
+
+    d_assert(enb_ue, return NULL, "Null param");
+
+    index_alloc(&mme_ue_pool, &ue);
+    d_assert(ue, return NULL, "Null param");
 
     ue->ebi = MIN_EPS_BEARER_ID - 1; /* Setup EBI Generator */
 
     list_init(&ue->pdn_list);
-<<<<<<< HEAD
-    list_init(&ue->bearer_list);
-#endif
-=======
     list_init(&ue->sess_list);
->>>>>>> 7fe75bd6
-    list_append(&enb->ue_list, ue);
-
-    ue->enb = enb;
-
-<<<<<<< HEAD
-#if 0
-    fsm_create(&ue->sm, enbue_state_initial, enbue_state_final);
-=======
+
+    ue->enb_ue = enb_ue;
+    enb_ue->mme_ue = ue;
 #define MME_UE_T3_DURATION     3000 /* 3 seconds */
     ue->tm_t3 = event_timer(&self.tm_service, MME_EVT_EMM_UE_T3,
-            MME_UE_T3_DURATION, ue->index);
+                MME_UE_T3_DURATION, ue->index);
 #if 1 /* example code : please remove if you know the usage */
     tm_start(ue->tm_t3);
     tm_stop(ue->tm_t3);
 #endif
 
     fsm_create(&ue->sm, emm_state_initial, emm_state_final);
->>>>>>> 7fe75bd6
     fsm_init(&ue->sm, 0);
-#endif
     
     return ue;
-
-}
-
-unsigned int enb_ue_count()
-{
-    d_assert(self.mme_ue_s1ap_id_hash, return 0, "Null param");
-    return hash_count(self.mme_ue_s1ap_id_hash);
-}
-
-status_t enb_ue_remove(enb_ue_t *ue)
-{
-    d_assert(self.mme_ue_s1ap_id_hash, return CORE_ERROR, "Null param");
+}
+
+status_t mme_ue_remove(mme_ue_t *ue)
+{
     d_assert(ue, return CORE_ERROR, "Null param");
-    d_assert(ue->enb, return CORE_ERROR, "Null param");
-
-<<<<<<< HEAD
-#if 0
-=======
+
     tm_delete(ue->tm_t3);
 
->>>>>>> 7fe75bd6
     fsm_final(&ue->sm, 0);
     fsm_clear(&ue->sm);
 
     mme_sess_remove_all(ue);
     mme_pdn_remove_all(ue);
-#endif
-
-    list_remove(&ue->enb->ue_list, ue);
-    hash_set(self.mme_ue_s1ap_id_hash, &ue->mme_ue_s1ap_id, 
-            sizeof(ue->mme_ue_s1ap_id), NULL);
-
-    index_free(&enb_ue_pool, ue);
-
-    return CORE_OK;
-}
-
-status_t enb_ue_remove_in_enb(mme_enb_t *enb)
-{
-    enb_ue_t *ue = NULL, *next_ue = NULL;
-    
-    ue = enb_ue_first_in_enb(enb);
-    while (ue)
-    {
-        next_ue = enb_ue_next_in_enb(ue);
-
-        enb_ue_remove(ue);
-
-        ue = next_ue;
-    }
-
-    return CORE_OK;
-}
-
-enb_ue_t* enb_ue_find(index_t index)
+
+    index_free(&mme_ue_pool, ue);
+
+    return CORE_OK;
+}
+
+status_t mme_ue_remove_all()
+{
+    hash_index_t *hi = NULL;
+    mme_ue_t *ue = NULL;
+
+    for (hi = mme_ue_first(); hi; hi = mme_ue_next(hi))
+    {
+        ue = mme_ue_this(hi);
+        mme_ue_remove(ue);
+    }
+
+    return CORE_OK;
+}
+
+mme_ue_t* mme_ue_find(index_t index)
 {
     d_assert(index, return NULL, "Invalid Index");
-    return index_find(&enb_ue_pool, index);
-}
-
-enb_ue_t* enb_ue_find_by_enb_ue_s1ap_id(
-        mme_enb_t *enb, c_uint32_t enb_ue_s1ap_id)
-{
-    enb_ue_t *ue = NULL;
-    
-    ue = enb_ue_first_in_enb(enb);
-    while (ue)
-    {
-        if (enb_ue_s1ap_id == ue->enb_ue_s1ap_id)
-            break;
-
-        ue = enb_ue_next_in_enb(ue);
-    }
-
-    return ue;
-}
-
-enb_ue_t* enb_ue_find_by_mme_ue_s1ap_id(c_uint32_t mme_ue_s1ap_id)
+    return index_find(&mme_ue_pool, index);
+}
+
+#if 0
+mme_ue_t* mme_ue_find_by_mme_ue_s1ap_id(c_uint32_t mme_ue_s1ap_id)
 {
     d_assert(self.mme_ue_s1ap_id_hash, return NULL, "Null param");
     return hash_get(self.mme_ue_s1ap_id_hash, 
             &mme_ue_s1ap_id, sizeof(mme_ue_s1ap_id));
 }
-
-enb_ue_t* enb_ue_first_in_enb(mme_enb_t *enb)
-{
-    return list_first(&enb->ue_list);
-}
-
-enb_ue_t* enb_ue_next_in_enb(enb_ue_t *ue)
-{
-    return list_next(ue);
-}
-
-mme_ue_t* mme_ue_add(enb_ue_t *enb_ue)
-{
-    mme_ue_t *ue = NULL;
-
-#if 0
-    d_assert(self.mme_ue_s1ap_id_hash, return NULL, "Null param");
 #endif
-    d_assert(enb_ue, return NULL, "Null param");
-
-    index_alloc(&mme_ue_pool, &ue);
-    d_assert(ue, return NULL, "Null param");
-
-#if 0
-    ue->mme_ue_s1ap_id = NEXT_ID(self.mme_ue_s1ap_id, 1, 0xffffffff);
-    hash_set(self.mme_ue_s1ap_id_hash, &ue->mme_ue_s1ap_id, 
-            sizeof(ue->mme_ue_s1ap_id), ue);
-#endif
-    ue->mme_s11_teid = ue->index;
-    ue->mme_s11_addr = mme_self()->s11_addr;
-
-    ue->ebi = MIN_EPS_BEARER_ID - 1; /* Setup EBI Generator */
-
-    list_init(&ue->pdn_list);
-    list_init(&ue->bearer_list);
-    //list_append(&enb->ue_list, ue);
-
-    ue->enb_ue = enb_ue;
-    enb_ue->mme_ue = ue;
-
-    fsm_create(&ue->sm, emm_state_initial, emm_state_final);
-    fsm_init(&ue->sm, 0);
-    
-    return ue;
-}
-
-status_t mme_ue_remove(mme_ue_t *ue)
-{
-    //d_assert(self.mme_ue_s1ap_id_hash, return CORE_ERROR, "Null param");
-    d_assert(ue, return CORE_ERROR, "Null param");
-    //d_assert(ue->enb, return CORE_ERROR, "Null param");
-
-    fsm_final(&ue->sm, 0);
-    fsm_clear(&ue->sm);
-
-    mme_bearer_remove_all(ue);
-    mme_pdn_remove_all(ue);
-
-#if 0
-    list_remove(&ue->enb->ue_list, ue);
-    hash_set(self.mme_ue_s1ap_id_hash, &ue->mme_ue_s1ap_id, 
-            sizeof(ue->mme_ue_s1ap_id), NULL);
-#endif
-
-    index_free(&mme_ue_pool, ue);
-
-    return CORE_OK;
-}
-
-status_t mme_ue_remove_all()
-{
-    hash_index_t *hi = NULL;
-    mme_ue_t *ue = NULL;
-
-    for (hi = mme_ue_first(); hi; hi = mme_ue_next(hi))
-    {
-        ue = mme_ue_this(hi);
-        mme_ue_remove(ue);
-    }
-
-    return CORE_OK;
-}
-
-mme_ue_t* mme_ue_find(index_t index)
-{
-    d_assert(index, return NULL, "Invalid Index");
-    return index_find(&mme_ue_pool, index);
-}
-
-#if 0
-mme_ue_t* mme_ue_find_by_mme_ue_s1ap_id(c_uint32_t mme_ue_s1ap_id)
-{
-    d_assert(self.mme_ue_s1ap_id_hash, return NULL, "Null param");
-    return hash_get(self.mme_ue_s1ap_id_hash, 
-            &mme_ue_s1ap_id, sizeof(mme_ue_s1ap_id));
-}
-#endif
-
-<<<<<<< HEAD
-mme_ue_t* mme_ue_find_by_teid(c_uint32_t teid)
-{
-    return mme_ue_find(teid);
-}
 
 mme_ue_t* mme_ue_find_by_imsi(c_uint8_t *imsi, int imsi_len)
 {
@@ -594,8 +525,6 @@
     return iter;
 }
 
-=======
->>>>>>> 7fe75bd6
 hash_index_t *mme_ue_first()
 {
     d_assert(self.mme_ue_s1ap_id_hash, return NULL, "Null param");
