#define TRACE_MODULE _emm_handler

#include "core_debug.h"
#include "core_lib.h"

#include "nas_message.h"

#include "mme_event.h"

#include "mme_kdf.h"
#include "nas_security.h"
#include "nas_conv.h"
#include "mme_s6a_handler.h"
#include "esm_build.h"
#include "emm_build.h"
#include "s1ap_build.h"
#include "s1ap_path.h"

#include "mme_s11_build.h"
#include "mme_s11_path.h"

void emm_handle_identity_request(mme_ue_t *ue);

void emm_handle_esm_message_container(
        mme_ue_t *ue, nas_esm_message_container_t *esm_message_container)
{
    pkbuf_t *esmbuf = NULL;
    event_t e;

    nas_esm_header_t *h = NULL;
    c_uint8_t pti = NAS_PROCEDURE_TRANSACTION_IDENTITY_UNASSIGNED;
    c_uint8_t ebi = NAS_EPS_BEARER_IDENTITY_UNASSIGNED;
    mme_bearer_t *bearer = NULL;

    d_assert(ue, return, "Null param");
    d_assert(esm_message_container, return, "Null param");
    d_assert(esm_message_container->len, return, "Null param");

    h = (nas_esm_header_t *)esm_message_container->data;
    d_assert(h, return, "Null param");

    pti = h->procedure_transaction_identity;
    ebi = h->eps_bearer_identity;
    if (pti == NAS_PROCEDURE_TRANSACTION_IDENTITY_UNASSIGNED && ebi)
        bearer = mme_bearer_find_by_ue_ebi(ue, ebi);
    else if (ebi == NAS_EPS_BEARER_IDENTITY_UNASSIGNED && pti)
        bearer = mme_bearer_find_by_ue_pti(ue, pti);

    if (!bearer)
        bearer = mme_sess_add(ue, pti);
    d_assert(bearer, return, "No Bearer Context");

    /* The Packet Buffer(pkbuf_t) for NAS message MUST make a HEADROOM. 
     * When calculating AES_CMAC, we need to use the headroom of the packet. */
    esmbuf = pkbuf_alloc(NAS_HEADROOM, esm_message_container->len);
    d_assert(esmbuf, return, "Null param");
    memcpy(esmbuf->payload, 
            esm_message_container->data, esm_message_container->len);

    event_set(&e, MME_EVT_ESM_BEARER_MSG);
    event_set_param1(&e, (c_uintptr_t)bearer->index);
    event_set_param2(&e, (c_uintptr_t)esmbuf);
    mme_event_send(&e);
}

void emm_handle_attach_request(
        mme_ue_t *ue, nas_attach_request_t *attach_request)
{
    nas_eps_mobile_identity_t *eps_mobile_identity =
                    &attach_request->eps_mobile_identity;

    emm_handle_esm_message_container(
            ue, &attach_request->esm_message_container);

    /* Store UE specific information */
    memcpy(&ue->visited_plmn_id, &mme_self()->plmn_id, PLMN_ID_LEN);
    if (attach_request->presencemask &
        NAS_ATTACH_REQUEST_LAST_VISITED_REGISTERED_TAI_PRESENT)
    {
        nas_tracking_area_identity_t *last_visited_registered_tai = 
            &attach_request->last_visited_registered_tai;

        memcpy(&ue->visited_plmn_id, 
                &last_visited_registered_tai->plmn_id,
                PLMN_ID_LEN);
    }

    memcpy(&ue->ue_network_capability, 
            &attach_request->ue_network_capability,
            sizeof(attach_request->ue_network_capability));
    memcpy(&ue->ms_network_capability, 
            &attach_request->ms_network_capability,
            sizeof(attach_request->ms_network_capability));

    switch(eps_mobile_identity->imsi.type)
    {
        case NAS_EPS_MOBILE_IDENTITY_IMSI:
        {
            nas_imsi_to_bcd(
                &eps_mobile_identity->imsi, eps_mobile_identity->length,
                ue->imsi_bcd);
            core_bcd_to_buffer(ue->imsi_bcd, ue->imsi, &ue->imsi_len);
            d_assert(ue->imsi_len, return,
                    "Can't get IMSI(len:%d\n", ue->imsi_len);

            d_info("[NAS] Attach request : UE_IMSI[%s] --> EMM", 
                    ue->imsi_bcd);

            mme_s6a_send_air(ue);
            break;
        }
        case NAS_EPS_MOBILE_IDENTITY_GUTI:
        {
            nas_eps_mobile_identity_guti_t *guti = NULL;
            guti = &eps_mobile_identity->guti;

            d_info("[NAS] Attach request : UE_GUTI[G:%d,C:%d,M_TMSI:0x%x] --> EMM", 
                    guti->mme_gid,
                    guti->mme_code,
                    guti->m_tmsi);

            /* FIXME :Check if GUTI was assigend from us */
            
            /* FIXME :If not, forward the message to other MME */

            /* FIXME : Find UE based on GUTI.
             *         The record with GUTI,IMSI should be 
             *         stored in permanent DB
             */


            /* If not found,
               Initiate NAS Identity procedure to get UE IMSI */
            emm_handle_identity_request(ue);
            break;
        }
        default:
        {
            d_warn("Not implemented(type:%d)", 
                    eps_mobile_identity->imsi.type);
            
            return;
        }
    }
}

void emm_handle_identity_request(mme_ue_t *mme_ue)
{
    status_t rv;
    mme_enb_t *enb = NULL;
    enb_ue_t *ue = NULL;
    pkbuf_t *emmbuf = NULL, *s1apbuf = NULL;

    nas_message_t message;
    nas_identity_request_t *identity_request = 
        &message.emm.identity_request;

    d_assert(mme_ue, return, "Null param");
    ue = mme_ue->enb_ue;
    d_assert(ue, return, "Null param");
    enb = ue->enb;
    d_assert(enb, return, "Null param");

    memset(&message, 0, sizeof(message));
    message.emm.h.protocol_discriminator = NAS_PROTOCOL_DISCRIMINATOR_EMM;
    message.emm.h.message_type = NAS_IDENTITY_REQUEST;

    /* Request IMSI */
    identity_request->identity_type.type = NAS_IDENTITY_TYPE_2_IMSI;

    d_assert(nas_plain_encode(&emmbuf, &message) == CORE_OK && emmbuf,,);

    rv = s1ap_build_downlink_nas_transport(&s1apbuf, ue, emmbuf);
    d_assert(rv == CORE_OK && s1apbuf, 
            pkbuf_free(emmbuf); return, "s1ap build error");

    d_assert(s1ap_send_to_enb(enb, s1apbuf) == CORE_OK,, "s1ap send error");
}

void emm_handle_identity_response(
        mme_ue_t *ue, nas_identity_response_t *identity_response)
{
    nas_mobile_identity_t *mobile_identity = NULL;

    d_assert(ue, return, "Null param");
    d_assert(identity_response, return, "Null param");

    mobile_identity = &identity_response->mobile_identity;

    if (mobile_identity->imsi.type == NAS_IDENTITY_TYPE_2_IMSI)
    {
        nas_imsi_to_bcd(
            &mobile_identity->imsi, mobile_identity->length,
            ue->imsi_bcd);
        core_bcd_to_buffer(ue->imsi_bcd, ue->imsi, &ue->imsi_len);

        d_assert(ue->imsi_len, return,
                "Can't get IMSI(len:%d\n", ue->imsi_len);
    }
    else
    {
        d_warn("Not supported Identity type(%d)",mobile_identity->imsi.type);
        return;
    }

    /* Send Authentication Information Request to HSS */
    mme_s6a_send_air(ue);

}

void emm_handle_authentication_request(mme_ue_t *mme_ue)
{
    status_t rv;
    mme_enb_t *enb = NULL;
    enb_ue_t *ue = NULL;
    pkbuf_t *emmbuf = NULL, *s1apbuf = NULL;

    nas_message_t message;
    nas_authentication_request_t *authentication_request = 
        &message.emm.authentication_request;

    d_assert(mme_ue, return, "Null param");
    ue = mme_ue->enb_ue;
    d_assert(ue, return, "Null param");
    enb = ue->enb;
    d_assert(enb, return, "Null param");

    memset(&message, 0, sizeof(message));
    message.emm.h.protocol_discriminator = NAS_PROTOCOL_DISCRIMINATOR_EMM;
    message.emm.h.message_type = NAS_AUTHENTICATION_REQUEST;

    memcpy(authentication_request->authentication_parameter_rand.rand,
            mme_ue->rand, RAND_LEN);
    memcpy(authentication_request->authentication_parameter_autn.autn,
            mme_ue->autn, AUTN_LEN);
    authentication_request->authentication_parameter_autn.length = 
            AUTN_LEN;

    d_assert(nas_plain_encode(&emmbuf, &message) == CORE_OK && emmbuf,,);

    rv = s1ap_build_downlink_nas_transport(&s1apbuf, ue, emmbuf);
    d_assert(rv == CORE_OK && s1apbuf, 
            pkbuf_free(emmbuf); return, "s1ap build error");

    d_assert(s1ap_send_to_enb(enb, s1apbuf) == CORE_OK,, "s1ap send error");
}

void emm_handle_authentication_response(
        mme_ue_t *ue, nas_authentication_response_t *authentication_response)
{
    status_t rv;
    mme_enb_t *enb = NULL;
    enb_ue_t *enb_ue = NULL;
    pkbuf_t *emmbuf = NULL, *s1apbuf = NULL;

    nas_authentication_response_parameter_t *authentication_response_parameter =
        &authentication_response->authentication_response_parameter;

    nas_message_t message;
    nas_security_mode_command_t *security_mode_command = 
        &message.emm.security_mode_command;
    nas_security_algorithms_t *selected_nas_security_algorithms =
        &security_mode_command->selected_nas_security_algorithms;
    nas_key_set_identifier_t *nas_key_set_identifier =
        &security_mode_command->nas_key_set_identifier;
    nas_ue_security_capability_t *replayed_ue_security_capabilities = 
        &security_mode_command->replayed_ue_security_capabilities;

    d_assert(ue, return, "Null param");
<<<<<<< HEAD
    enb_ue = ue->enb_ue;
    d_assert(enb_ue, return, "Null param");
    enb = enb_ue->enb;
=======
    enb = ue->enb;
>>>>>>> 337dccff
    d_assert(enb, return, "Null param");

    if (authentication_response_parameter->length != ue->xres_len ||
        memcmp(authentication_response_parameter->res,
            ue->xres, ue->xres_len) != 0)
    {
        d_error("authentication failed");
        return;
    }

    d_info("[NAS] Authentication response : UE[%s] --> EMM", 
            ue->imsi_bcd);

    memset(&message, 0, sizeof(message));
    message.h.security_header_type = 
       NAS_SECURITY_HEADER_INTEGRITY_PROTECTED_AND_NEW_SECURITY_CONTEXT;
    message.h.protocol_discriminator = NAS_PROTOCOL_DISCRIMINATOR_EMM;

    message.emm.h.protocol_discriminator = NAS_PROTOCOL_DISCRIMINATOR_EMM;
    message.emm.h.message_type = NAS_SECURITY_MODE_COMMAND;

    selected_nas_security_algorithms->type_of_ciphering_algorithm =
        mme_self()->selected_enc_algorithm;
    selected_nas_security_algorithms->type_of_integrity_protection_algorithm =
        mme_self()->selected_int_algorithm;

    nas_key_set_identifier->tsc = 0;
    nas_key_set_identifier->nas_key_set_identifier = 0;

    replayed_ue_security_capabilities->length =
        sizeof(replayed_ue_security_capabilities->eea) +
        sizeof(replayed_ue_security_capabilities->eia) +
        sizeof(replayed_ue_security_capabilities->uea) +
        sizeof(replayed_ue_security_capabilities->uia) +
        sizeof(replayed_ue_security_capabilities->gea);
    replayed_ue_security_capabilities->eea = ue->ue_network_capability.eea;
    replayed_ue_security_capabilities->eia = ue->ue_network_capability.eia;
    replayed_ue_security_capabilities->uea = ue->ue_network_capability.uea;
    replayed_ue_security_capabilities->uia = ue->ue_network_capability.uia;
    replayed_ue_security_capabilities->gea = 
        (ue->ms_network_capability.gea1 << 6) | 
        ue->ms_network_capability.extended_gea;

    mme_kdf_nas(MME_KDF_NAS_INT_ALG, mme_self()->selected_int_algorithm,
            ue->kasme, ue->knas_int);
    mme_kdf_nas(MME_KDF_NAS_ENC_ALG, mme_self()->selected_enc_algorithm,
            ue->kasme, ue->knas_enc);
    mme_kdf_enb(ue->kasme, ue->ul_count.i32, ue->kenb);

    d_info("[NAS] Security mode command : UE[%s] <-- EMM", 
            ue->imsi_bcd);

    rv = nas_security_encode(&emmbuf, ue, &message);
    d_assert(rv == CORE_OK && emmbuf, return, "emm build error");

    rv = s1ap_build_downlink_nas_transport(&s1apbuf, enb_ue, emmbuf);
    d_assert(rv == CORE_OK && s1apbuf, 
            pkbuf_free(emmbuf); return, "s1ap build error");

    d_assert(s1ap_send_to_enb(enb, s1apbuf) == CORE_OK,, "s1ap send error");
}

void emm_handle_create_session_response(mme_bearer_t *bearer)
{
    status_t rv;
    mme_ue_t *ue = NULL;
    enb_ue_t *enb_ue = NULL;
    mme_enb_t *enb = NULL;
    pkbuf_t *esmbuf = NULL, *emmbuf = NULL, *s1apbuf = NULL;

    d_assert(bearer, return, "Null param");
    ue = bearer->ue;
    d_assert(ue, return, "Null param");
<<<<<<< HEAD
    enb_ue = ue->enb_ue;
    d_assert(enb_ue, return, "Null param");
    enb = enb_ue->enb;
=======
    enb = ue->enb;
>>>>>>> 337dccff
    d_assert(enb, return, "Null param");

    rv = esm_build_activate_default_bearer_context(&esmbuf, bearer);
    d_assert(rv == CORE_OK && esmbuf, 
            return, "bearer build error");

    d_info("[NAS] Activate default bearer context request : EMM <-- ESM[%d]",
            bearer->ebi);

    rv = emm_build_attach_accept(&emmbuf, ue, esmbuf);
    d_assert(rv == CORE_OK && emmbuf, 
            pkbuf_free(esmbuf); return, "emm build error");

    d_info("[NAS] Attach accept : UE[%s] <-- EMM", ue->imsi_bcd);

    rv = s1ap_build_initial_context_setup_request(&s1apbuf, bearer, emmbuf);
    d_assert(rv == CORE_OK && s1apbuf, 
            pkbuf_free(emmbuf); return, "s1ap build error");

    d_assert(s1ap_send_to_enb(enb, s1apbuf) == CORE_OK,, "s1ap send error");
}

void emm_handle_attach_complete(
    mme_ue_t *ue, nas_attach_complete_t *attach_complete)
{
    status_t rv;
    mme_enb_t *enb = NULL;
    enb_ue_t *enb_ue = NULL;
    pkbuf_t *emmbuf = NULL, *s1apbuf = NULL;

    nas_message_t message;
    nas_emm_information_t *emm_information = &message.emm.emm_information;
    nas_time_zone_and_time_t *universal_time_and_local_time_zone =
        &emm_information->universal_time_and_local_time_zone;
    nas_daylight_saving_time_t *network_daylight_saving_time = 
        &emm_information->network_daylight_saving_time;

    time_exp_t time_exp;
    time_exp_lt(&time_exp, time_now());

    d_assert(ue, return, "Null param");
    enb_ue = ue->enb_ue;
    d_assert(enb_ue, return, "Null param");
    enb = enb_ue->enb;
    d_assert(enb, return, "Null param");

    emm_handle_esm_message_container(
            ue, &attach_complete->esm_message_container);

    memset(&message, 0, sizeof(message));
    message.h.security_header_type = 
       NAS_SECURITY_HEADER_INTEGRITY_PROTECTED_AND_CIPHERED;
    message.h.protocol_discriminator = NAS_PROTOCOL_DISCRIMINATOR_EMM;

    message.emm.h.protocol_discriminator = NAS_PROTOCOL_DISCRIMINATOR_EMM;
    message.emm.h.message_type = NAS_EMM_INFORMATION;

    emm_information->presencemask |=
        NAS_EMM_INFORMATION_UNIVERSAL_TIME_AND_LOCAL_TIME_ZONE_PRESENT;
    universal_time_and_local_time_zone->year = 
                NAS_TIME_TO_BCD(time_exp.tm_year % 100);
    universal_time_and_local_time_zone->mon = NAS_TIME_TO_BCD(time_exp.tm_mon);
    universal_time_and_local_time_zone->mday = 
                NAS_TIME_TO_BCD(time_exp.tm_mday);
    universal_time_and_local_time_zone->hour = 
                NAS_TIME_TO_BCD(time_exp.tm_hour);
    universal_time_and_local_time_zone->min = NAS_TIME_TO_BCD(time_exp.tm_min);
    universal_time_and_local_time_zone->sec = NAS_TIME_TO_BCD(time_exp.tm_sec);
    if (time_exp.tm_gmtoff > 0)
        universal_time_and_local_time_zone->sign = 0;
    else
        universal_time_and_local_time_zone->sign = 1;
    /* quarters of an hour */
    universal_time_and_local_time_zone->gmtoff = 
                NAS_TIME_TO_BCD(time_exp.tm_gmtoff / 900);

    emm_information->presencemask |=
        NAS_EMM_INFORMATION_NETWORK_DAYLIGHT_SAVING_TIME_PRESENT;
    network_daylight_saving_time->length = 1;

    d_info("[NAS] EMM information : UE[%s] <-- EMM", 
            ue->imsi_bcd);

    rv = nas_security_encode(&emmbuf, ue, &message);
    d_assert(rv == CORE_OK && emmbuf, return, "emm build error");

    rv = s1ap_build_downlink_nas_transport(&s1apbuf, enb_ue, emmbuf);
    d_assert(rv == CORE_OK && s1apbuf, 
            pkbuf_free(emmbuf); return, "s1ap build error");

    d_assert(s1ap_send_to_enb(enb, s1apbuf) == CORE_OK,, "s1ap send error");
}

void emm_handle_emm_status(mme_ue_t *ue, nas_emm_status_t *emm_status)
{
    d_assert(ue, return, "Null param");

    d_warn("[NAS] EMM status(%d) : UE[%s] --> EMM", 
            emm_status->emm_cause, ue->imsi_bcd);
}

void emm_handle_detach_request(
        mme_ue_t *ue, nas_detach_request_from_ue_t *detach_request)
{
    status_t rv;
    mme_enb_t *enb = NULL;
<<<<<<< HEAD
    enb_ue_t *enb_ue = NULL;
    pkbuf_t *emmbuf = NULL, *s1apbuf = NULL;
=======
    pkbuf_t *emmbuf = NULL, *s11buf = NULL, *s1apbuf = NULL;
    mme_sess_t *sess;
>>>>>>> 337dccff

    nas_message_t message;
    nas_detach_type_t *detach_type = &detach_request->detach_type;

    /* FIXME: nas_key_set_identifier is ignored
     * detach_type->tsc
     * detach_type->nas_key_set_identifier 
     */

    d_assert(ue, return, "Null param");
    enb_ue = ue->enb_ue;
    d_assert(enb_ue, return, "Null param");
    enb = enb_ue->enb;
    d_assert(enb, return, "Null param");

    /* Encode ue->s1ap.cause for later use */
    ue->s1ap.cause.present = S1ap_Cause_PR_nas;
    ue->s1ap.cause.choice.nas = S1ap_CauseNas_detach;

    switch (detach_type->detach_type)
    {
        /* 0 0 1 : EPS detach */
        case NAS_DETACH_TYPE_FROM_UE_EPS_DETACH: 
            d_info("[NAS] (EPS) Detach request : UE_IMSI[%s] --> EMM", 
                    ue->imsi_bcd);
            break;
        /* 0 1 0 : IMSI detach */
        case NAS_DETACH_TYPE_FROM_UE_IMSI_DETACH: 
            d_info("[NAS] (IMSI) Detach request : UE_IMSI[%s] --> EMM", 
                    ue->imsi_bcd);
            break;
        case 6: /* 1 1 0 : reserved */
        case 7: /* 1 1 1 : reserved */
            d_info("[NAS] (Unknown) Detach request : UE_IMSI[%s] --> EMM", 
                    ue->imsi_bcd);
            break;
        /* 0 1 1 : combined EPS/IMSI detach */
        case NAS_DETACH_TYPE_FROM_UE_COMBINED_EPS_IMSI_DETACH: 
        default: /* all other values */
            d_info("[NAS] (EPS+IMSI) Detach request : UE_IMSI[%s] --> EMM", 
                    ue->imsi_bcd);
            break;
    }
    
    sess = mme_sess_first(ue);
    while (sess != NULL)
    {
        mme_bearer_t *bearer = mme_default_bearer_in_sess(sess);

        if (bearer != NULL)
        {
            rv = mme_s11_build_delete_session_request(&s11buf, sess);
            d_assert(rv == CORE_OK, return, "S11 build error");

            rv = mme_s11_send_to_sgw(bearer->sgw, 
                    GTP_DELETE_SESSION_REQUEST_TYPE, sess->sgw_s11_teid, 
                    s11buf);
            if (rv != CORE_OK)
            {
                d_error("S11 send error rv %d", rv);
                pkbuf_free(s11buf);
                /* continue to send */
            }
        }
        sess = mme_sess_next(sess);
    }

    if ((detach_type->switch_off & 0x1) == 0)
    {
        /* reply with detach accept */
        memset(&message, 0, sizeof(message));
        message.h.security_header_type = 
            NAS_SECURITY_HEADER_INTEGRITY_PROTECTED_AND_CIPHERED;
        message.h.protocol_discriminator = NAS_PROTOCOL_DISCRIMINATOR_EMM;

        message.emm.h.protocol_discriminator = NAS_PROTOCOL_DISCRIMINATOR_EMM;
        message.emm.h.message_type = NAS_DETACH_ACCEPT;

        d_info("[NAS] Detach accept : UE[%s] <-- EMM", 
            ue->imsi_bcd);

        rv = nas_security_encode(&emmbuf, ue, &message);
        d_assert(rv == CORE_OK && emmbuf, return, "emm build error");

        rv = s1ap_build_downlink_nas_transport(&s1apbuf, enb_ue, emmbuf);
        d_assert(rv == CORE_OK && s1apbuf, 
            pkbuf_free(emmbuf); return, "s1ap build error");

        d_assert(s1ap_send_to_enb(enb, s1apbuf) == CORE_OK,, "s1ap send error");
    }

<<<<<<< HEAD
    /* initiate s1 ue context release */
}

mme_ue_t *emm_find_ue_by_message(enb_ue_t *enb_ue, nas_message_t *message)
{
    mme_ue_t *mme_ue = NULL;

    switch(message->emm.h.message_type)
    {
        case NAS_ATTACH_REQUEST:
        {
            nas_attach_request_t *attach_request = 
                &message->emm.attach_request;

            nas_eps_mobile_identity_t *eps_mobile_identity =
                            &attach_request->eps_mobile_identity;

            switch(eps_mobile_identity->imsi.type)
            {
                case NAS_EPS_MOBILE_IDENTITY_IMSI:
                {
                    c_uint8_t       imsi[MAX_IMSI_LEN];
                    int             imsi_len = 0;
                    c_int8_t        imsi_bcd[MAX_IMSI_BCD_LEN+1];

                    nas_imsi_to_bcd(
                        &eps_mobile_identity->imsi, eps_mobile_identity->length,
                        imsi_bcd);
                    core_bcd_to_buffer(imsi_bcd, imsi, &imsi_len);

                    d_trace(3,"Search mme_ue by UE_IMSI[%s]\n", imsi_bcd);

                    /* Find mme_ue_context by IMSI */
                    mme_ue = mme_ue_find_by_imsi(imsi, imsi_len);

                    /* If not found , create one */
                    if (!mme_ue)
                    {
                        mme_ue = mme_ue_add(enb_ue);
                    }

                    break;
                }
                case NAS_EPS_MOBILE_IDENTITY_GUTI:
                {
                    nas_eps_mobile_identity_guti_t *nas_guti = NULL;
                    nas_guti = &eps_mobile_identity->guti;
                    guti_t guti;

                    guti.plmn_id = nas_guti->plmn_id;
                    guti.mme_gid = nas_guti->mme_gid;
                    guti.mme_code = nas_guti->mme_code;
                    guti.m_tmsi = nas_guti->m_tmsi;

                    d_trace(3,"Search mme_ue by GUTI[G:%d,C:%d,M_TMSI:0x%x]\n",
                            guti.mme_gid,
                            guti.mme_code,
                            guti.m_tmsi);
                    printf("Search mme_ue by GUTI[G:%d,C:%d,M_TMSI:0x%x]\n",
                            guti.mme_gid,
                            guti.mme_code,
                            guti.m_tmsi);

                    mme_ue = mme_ue_find_by_guti(&guti);
                    if (!mme_ue)
                    {
                        mme_ue = mme_ue_add(enb_ue);
                    }
                    break;
                }
                default:
                {
                    printf("Uknown message imsi type =%d\n",
                        eps_mobile_identity->imsi.type);
                    break;
                }
            }
            break;
        }
        case NAS_DETACH_REQUEST:
        {
            /* TODO */
            break;
        }
        case NAS_TRACKING_AREA_UPDATE_REQUEST:
        {
            /* TODO */
            break;
        }
        default:
        {
            break;
        }
    }

    return mme_ue;
=======
    /* TODO: initiate s1 ue context release with a timeout value */
}

void emm_handle_delete_session_response(mme_bearer_t *bearer)
{
    status_t rv;
    mme_ue_t *ue = NULL;
    mme_enb_t *enb = NULL;
    pkbuf_t *s1apbuf = NULL;
    mme_sess_t *sess;
    int b_wait = 0;

    d_assert(bearer, return, "Null param");
    ue = bearer->ue;
    d_assert(ue, return, "Null param");
    enb = ue->enb;
    d_assert(enb, return, "Null param");

    sess = mme_sess_find_by_ebi(ue, bearer->ebi);
    mme_sess_remove(sess);

    /* sess and bearer are not valid from here */

    sess = mme_sess_first(ue);
    while (sess != NULL)
    {
        mme_bearer_t *temp_bearer = mme_default_bearer_in_sess(sess);

        if (temp_bearer != NULL)
        {
            b_wait = 1;
            break;
        }
        sess = mme_sess_next(sess);
    }

    if (!b_wait)
    {
        d_info("[NAS] Detach done : UE[%s] <-- EMM", ue->imsi_bcd);

        rv = s1ap_build_ue_context_release_commmand(&s1apbuf, ue, ue->s1ap.cause);
        d_assert(rv == CORE_OK && s1apbuf, return, "s1ap build error");

        d_assert(s1ap_send_to_enb(enb, s1apbuf) == CORE_OK,, "s1ap send error");

        /* TODO: launch a timer */
    }
>>>>>>> 337dccff
}<|MERGE_RESOLUTION|>--- conflicted
+++ resolved
@@ -267,13 +267,9 @@
         &security_mode_command->replayed_ue_security_capabilities;
 
     d_assert(ue, return, "Null param");
-<<<<<<< HEAD
     enb_ue = ue->enb_ue;
     d_assert(enb_ue, return, "Null param");
     enb = enb_ue->enb;
-=======
-    enb = ue->enb;
->>>>>>> 337dccff
     d_assert(enb, return, "Null param");
 
     if (authentication_response_parameter->length != ue->xres_len ||
@@ -347,13 +343,9 @@
     d_assert(bearer, return, "Null param");
     ue = bearer->ue;
     d_assert(ue, return, "Null param");
-<<<<<<< HEAD
     enb_ue = ue->enb_ue;
     d_assert(enb_ue, return, "Null param");
     enb = enb_ue->enb;
-=======
-    enb = ue->enb;
->>>>>>> 337dccff
     d_assert(enb, return, "Null param");
 
     rv = esm_build_activate_default_bearer_context(&esmbuf, bearer);
@@ -460,13 +452,9 @@
 {
     status_t rv;
     mme_enb_t *enb = NULL;
-<<<<<<< HEAD
     enb_ue_t *enb_ue = NULL;
-    pkbuf_t *emmbuf = NULL, *s1apbuf = NULL;
-=======
     pkbuf_t *emmbuf = NULL, *s11buf = NULL, *s1apbuf = NULL;
     mme_sess_t *sess;
->>>>>>> 337dccff
 
     nas_message_t message;
     nas_detach_type_t *detach_type = &detach_request->detach_type;
@@ -483,8 +471,8 @@
     d_assert(enb, return, "Null param");
 
     /* Encode ue->s1ap.cause for later use */
-    ue->s1ap.cause.present = S1ap_Cause_PR_nas;
-    ue->s1ap.cause.choice.nas = S1ap_CauseNas_detach;
+    enb_ue->s1ap.cause.present = S1ap_Cause_PR_nas;
+    enb_ue->s1ap.cause.choice.nas = S1ap_CauseNas_detach;
 
     switch (detach_type->detach_type)
     {
@@ -558,8 +546,56 @@
         d_assert(s1ap_send_to_enb(enb, s1apbuf) == CORE_OK,, "s1ap send error");
     }
 
-<<<<<<< HEAD
-    /* initiate s1 ue context release */
+    /* TODO: initiate s1 ue context release with a timeout value */
+}
+
+void emm_handle_delete_session_response(mme_bearer_t *bearer)
+{
+    status_t rv;
+    mme_ue_t *ue = NULL;
+    mme_enb_t *enb = NULL;
+    pkbuf_t *s1apbuf = NULL;
+    mme_sess_t *sess;
+    int b_wait = 0;
+    enb_ue_t *enb_ue = NULL;
+
+    d_assert(bearer, return, "Null param");
+    ue = bearer->ue;
+    d_assert(ue, return, "Null param");
+    enb_ue = ue->enb_ue;
+    d_assert(enb_ue, return, "Null param");
+    enb = enb_ue->enb;
+    d_assert(enb, return, "Null param");
+
+    sess = mme_sess_find_by_ebi(ue, bearer->ebi);
+    mme_sess_remove(sess);
+
+    /* sess and bearer are not valid from here */
+
+    sess = mme_sess_first(ue);
+    while (sess != NULL)
+    {
+        mme_bearer_t *temp_bearer = mme_default_bearer_in_sess(sess);
+
+        if (temp_bearer != NULL)
+        {
+            b_wait = 1;
+            break;
+        }
+        sess = mme_sess_next(sess);
+    }
+
+    if (!b_wait)
+    {
+        d_info("[NAS] Detach done : UE[%s] <-- EMM", ue->imsi_bcd);
+
+        rv = s1ap_build_ue_context_release_commmand(&s1apbuf, enb_ue, enb_ue->s1ap.cause);
+        d_assert(rv == CORE_OK && s1apbuf, return, "s1ap build error");
+
+        d_assert(s1ap_send_to_enb(enb, s1apbuf) == CORE_OK,, "s1ap send error");
+
+        /* TODO: launch a timer */
+    }
 }
 
 mme_ue_t *emm_find_ue_by_message(enb_ue_t *enb_ue, nas_message_t *message)
@@ -655,53 +691,4 @@
     }
 
     return mme_ue;
-=======
-    /* TODO: initiate s1 ue context release with a timeout value */
-}
-
-void emm_handle_delete_session_response(mme_bearer_t *bearer)
-{
-    status_t rv;
-    mme_ue_t *ue = NULL;
-    mme_enb_t *enb = NULL;
-    pkbuf_t *s1apbuf = NULL;
-    mme_sess_t *sess;
-    int b_wait = 0;
-
-    d_assert(bearer, return, "Null param");
-    ue = bearer->ue;
-    d_assert(ue, return, "Null param");
-    enb = ue->enb;
-    d_assert(enb, return, "Null param");
-
-    sess = mme_sess_find_by_ebi(ue, bearer->ebi);
-    mme_sess_remove(sess);
-
-    /* sess and bearer are not valid from here */
-
-    sess = mme_sess_first(ue);
-    while (sess != NULL)
-    {
-        mme_bearer_t *temp_bearer = mme_default_bearer_in_sess(sess);
-
-        if (temp_bearer != NULL)
-        {
-            b_wait = 1;
-            break;
-        }
-        sess = mme_sess_next(sess);
-    }
-
-    if (!b_wait)
-    {
-        d_info("[NAS] Detach done : UE[%s] <-- EMM", ue->imsi_bcd);
-
-        rv = s1ap_build_ue_context_release_commmand(&s1apbuf, ue, ue->s1ap.cause);
-        d_assert(rv == CORE_OK && s1apbuf, return, "s1ap build error");
-
-        d_assert(s1ap_send_to_enb(enb, s1apbuf) == CORE_OK,, "s1ap send error");
-
-        /* TODO: launch a timer */
-    }
->>>>>>> 337dccff
 }