--- conflicted
+++ resolved
@@ -29,15 +29,10 @@
     configure config.in \
     aclocal.m4 m4/ltsugar.m4 m4/libtool.m4 m4/ltversion.m4 \
     m4/lt~obsolete.m4 m4/ltoptions.m4 \
-<<<<<<< HEAD
-    build-aux/depcomp build-aux/missing build-aux/config.guess \
-    build-aux/config.sub build-aux/ltmain.sh build-aux/install-sh \
-	.cscope.out .cscope.out.in .cscope.files .cscope.out.po \
-=======
     build-aux/ar-lib build-aux/config.guess build-aux/depcomp \
 	build-aux/ltmain.sh build-aux/test-driver build-aux/compile \
 	build-aux/config.sub build-aux/missing build-aux/install-sh \
->>>>>>> 01a4b846
+	.cscope.out .cscope.out.in .cscope.files .cscope.out.po \
     Makefile.in
 MOSTLYCLEANFILES = core *.stackdump
 
